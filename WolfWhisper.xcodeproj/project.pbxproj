// !$*UTF8*$!
{
	archiveVersion = 1;
	classes = {
	};
	objectVersion = 63;
	objects = {

/* Begin PBXBuildFile section */
		065CD473CF4419C474E83A85 /* KeychainService.swift in Sources */ = {isa = PBXBuildFile; fileRef = B9E288A012473F7F722F7063 /* KeychainService.swift */; };
		0A41CE9A43A44CE996264DA1 /* PrivacyInfo.xcprivacy in Resources */ = {isa = PBXBuildFile; fileRef = 6859253046A64529AB24BBA0 /* PrivacyInfo.xcprivacy */; };
		0E6CAC4A1545EB4413AA493F /* OnboardingView.swift in Sources */ = {isa = PBXBuildFile; fileRef = 07BCC61FC44DF0430C2BA3D0 /* OnboardingView.swift */; };
		3E4804C699DC392A038E0C1E /* HotkeyService.swift in Sources */ = {isa = PBXBuildFile; fileRef = 498948B290C8A7419E2BEB11 /* HotkeyService.swift */; };
		3E4804C699DC392A038E0C1F /* HotkeyRecorderField.swift in Sources */ = {isa = PBXBuildFile; fileRef = 498948B290C8A7419E2BEB12 /* HotkeyRecorderField.swift */; };
		4A892CDDE46D5A46360A896D /* ContentView.swift in Sources */ = {isa = PBXBuildFile; fileRef = A9E868304B1233FA19B9C104 /* ContentView.swift */; };
		4C24777A546F35B48879E982 /* TranscriptionService.swift in Sources */ = {isa = PBXBuildFile; fileRef = 63A1D482C8A8A384BEB7ABE2 /* TranscriptionService.swift */; };
		4EEB6190A1F561844F6A9337 /* SettingsView.swift in Sources */ = {isa = PBXBuildFile; fileRef = EBCC1FF827BE7386A262504F /* SettingsView.swift */; };
		5268EBFBEA28B87F3565C8F0 /* AppState.swift in Sources */ = {isa = PBXBuildFile; fileRef = 908A50274BE4BBC01EC555BB /* AppState.swift */; };
		63A90D417BBC2C693C6C5361 /* Assets.xcassets in Resources */ = {isa = PBXBuildFile; fileRef = CB04C6B8A5EC8F153FD05F3C /* Assets.xcassets */; };
		725587C72BEAD462F98EFE31 /* AudioService.swift in Sources */ = {isa = PBXBuildFile; fileRef = D9800E2A361A7808509B7A68 /* AudioService.swift */; };
		7C824CA662371B0E92CE7772 /* FloatingRecordingView.swift in Sources */ = {isa = PBXBuildFile; fileRef = 042E74F653A0CB4671AEC402 /* FloatingRecordingView.swift */; };
		B8994E5E5FA3B3B8220C38CB /* WaveformView.swift in Sources */ = {isa = PBXBuildFile; fileRef = D2284274775507B1AB47C60D /* WaveformView.swift */; };
		F71C795448F970245BBB71E5 /* WolfWhisperApp.swift in Sources */ = {isa = PBXBuildFile; fileRef = 6DB9BF108FDD023B23817075 /* WolfWhisperApp.swift */; };
/* End PBXBuildFile section */

/* Begin PBXFileReference section */
		042E74F653A0CB4671AEC402 /* FloatingRecordingView.swift */ = {isa = PBXFileReference; lastKnownFileType = sourcecode.swift; path = FloatingRecordingView.swift; sourceTree = "<group>"; };
		07BCC61FC44DF0430C2BA3D0 /* OnboardingView.swift */ = {isa = PBXFileReference; lastKnownFileType = sourcecode.swift; path = OnboardingView.swift; sourceTree = "<group>"; };
		498948B290C8A7419E2BEB11 /* HotkeyService.swift */ = {isa = PBXFileReference; lastKnownFileType = sourcecode.swift; path = HotkeyService.swift; sourceTree = "<group>"; };
		498948B290C8A7419E2BEB12 /* HotkeyRecorderField.swift */ = {isa = PBXFileReference; lastKnownFileType = sourcecode.swift; path = HotkeyRecorderField.swift; sourceTree = "<group>"; };
		63A1D482C8A8A384BEB7ABE2 /* TranscriptionService.swift */ = {isa = PBXFileReference; lastKnownFileType = sourcecode.swift; path = TranscriptionService.swift; sourceTree = "<group>"; };
		6859253046A64529AB24BBA0 /* PrivacyInfo.xcprivacy */ = {isa = PBXFileReference; lastKnownFileType = text.xml; path = PrivacyInfo.xcprivacy; sourceTree = "<group>"; };
		6DB9BF108FDD023B23817075 /* WolfWhisperApp.swift */ = {isa = PBXFileReference; lastKnownFileType = sourcecode.swift; path = WolfWhisperApp.swift; sourceTree = "<group>"; };
		908A50274BE4BBC01EC555BB /* AppState.swift */ = {isa = PBXFileReference; lastKnownFileType = sourcecode.swift; path = AppState.swift; sourceTree = "<group>"; };
		A9E868304B1233FA19B9C104 /* ContentView.swift */ = {isa = PBXFileReference; lastKnownFileType = sourcecode.swift; path = ContentView.swift; sourceTree = "<group>"; };
		B9E288A012473F7F722F7063 /* KeychainService.swift */ = {isa = PBXFileReference; lastKnownFileType = sourcecode.swift; path = KeychainService.swift; sourceTree = "<group>"; };
		CB04C6B8A5EC8F153FD05F3C /* Assets.xcassets */ = {isa = PBXFileReference; lastKnownFileType = folder.assetcatalog; path = Assets.xcassets; sourceTree = "<group>"; };
		CE0BCEC3CE08393FEA8781B8 /* Info.plist */ = {isa = PBXFileReference; lastKnownFileType = text.plist; path = Info.plist; sourceTree = "<group>"; };
		D2284274775507B1AB47C60D /* WaveformView.swift */ = {isa = PBXFileReference; lastKnownFileType = sourcecode.swift; path = WaveformView.swift; sourceTree = "<group>"; };
		D6986D970BD822E6BC786CE3 /* WolfWhisper.app */ = {isa = PBXFileReference; explicitFileType = wrapper.application; includeInIndex = 0; path = WolfWhisper.app; sourceTree = BUILT_PRODUCTS_DIR; };
		D9800E2A361A7808509B7A68 /* AudioService.swift */ = {isa = PBXFileReference; lastKnownFileType = sourcecode.swift; path = AudioService.swift; sourceTree = "<group>"; };
		EBCC1FF827BE7386A262504F /* SettingsView.swift */ = {isa = PBXFileReference; lastKnownFileType = sourcecode.swift; path = SettingsView.swift; sourceTree = "<group>"; };
<<<<<<< HEAD
		F1234567890ABCDEF1234567 /* WolfWhisper.entitlements */ = {isa = PBXFileReference; lastKnownFileType = text.plist.entitlements; path = WolfWhisper.entitlements; sourceTree = "<group>"; };
=======
		F1234567890123456789ABCD /* WolfWhisper.entitlements */ = {isa = PBXFileReference; lastKnownFileType = text.plist.entitlements; path = WolfWhisper.entitlements; sourceTree = "<group>"; };
>>>>>>> 3e8c0b57
/* End PBXFileReference section */

/* Begin PBXGroup section */
		0DE837406BA19FE9D2F48772 /* Products */ = {
			isa = PBXGroup;
			children = (
				D6986D970BD822E6BC786CE3 /* WolfWhisper.app */,
			);
			name = Products;
			sourceTree = "<group>";
		};
		6FA780CE62DD58151EAE9855 /* WolfWhisper */ = {
			isa = PBXGroup;
			children = (
				908A50274BE4BBC01EC555BB /* AppState.swift */,
				CB04C6B8A5EC8F153FD05F3C /* Assets.xcassets */,
				D9800E2A361A7808509B7A68 /* AudioService.swift */,
				A9E868304B1233FA19B9C104 /* ContentView.swift */,
				042E74F653A0CB4671AEC402 /* FloatingRecordingView.swift */,
				498948B290C8A7419E2BEB11 /* HotkeyService.swift */,
				498948B290C8A7419E2BEB12 /* HotkeyRecorderField.swift */,
				CE0BCEC3CE08393FEA8781B8 /* Info.plist */,
				B9E288A012473F7F722F7063 /* KeychainService.swift */,
				07BCC61FC44DF0430C2BA3D0 /* OnboardingView.swift */,
				EBCC1FF827BE7386A262504F /* SettingsView.swift */,
				63A1D482C8A8A384BEB7ABE2 /* TranscriptionService.swift */,
				D2284274775507B1AB47C60D /* WaveformView.swift */,
				6DB9BF108FDD023B23817075 /* WolfWhisperApp.swift */,
<<<<<<< HEAD
				F1234567890ABCDEF1234567 /* WolfWhisper.entitlements */,
=======
				F1234567890123456789ABCD /* WolfWhisper.entitlements */,
				6859253046A64529AB24BBA0 /* PrivacyInfo.xcprivacy */,
>>>>>>> 3e8c0b57
			);
			path = WolfWhisper;
			sourceTree = "<group>";
		};
		F81AA55E7989BF13CEFDB151 = {
			isa = PBXGroup;
			children = (
				6FA780CE62DD58151EAE9855 /* WolfWhisper */,
				0DE837406BA19FE9D2F48772 /* Products */,
			);
			sourceTree = "<group>";
		};
/* End PBXGroup section */

/* Begin PBXNativeTarget section */
		005F35AA5D0608B734D09A1B /* WolfWhisper */ = {
			isa = PBXNativeTarget;
			buildConfigurationList = D470D90EFD80DE7D6EDEECEE /* Build configuration list for PBXNativeTarget "WolfWhisper" */;
			buildPhases = (
				076594C42359E378AD3EC7BF /* Sources */,
				1E939383E3421459F121A151 /* Resources */,
			);
			buildRules = (
			);
			dependencies = (
			);
			name = WolfWhisper;
			packageProductDependencies = (
			);
			productName = WolfWhisper;
			productReference = D6986D970BD822E6BC786CE3 /* WolfWhisper.app */;
			productType = "com.apple.product-type.application";
		};
/* End PBXNativeTarget section */

/* Begin PBXProject section */
		FA52D495A285247D479A3A88 /* Project object */ = {
			isa = PBXProject;
			attributes = {
				BuildIndependentTargetsInParallel = YES;
				LastUpgradeCheck = 1430;
			};
			buildConfigurationList = C2C02DBB294DD2E0ADF109E2 /* Build configuration list for PBXProject "WolfWhisper" */;
			compatibilityVersion = "Xcode 14.0";
			developmentRegion = en;
			hasScannedForEncodings = 0;
			knownRegions = (
				Base,
				en,
			);
			mainGroup = F81AA55E7989BF13CEFDB151;
			minimizedProjectReferenceProxies = 1;
			packageReferences = (
			);
			projectDirPath = "";
			projectRoot = "";
			targets = (
				005F35AA5D0608B734D09A1B /* WolfWhisper */,
			);
		};
/* End PBXProject section */

/* Begin PBXResourcesBuildPhase section */
		1E939383E3421459F121A151 /* Resources */ = {
			isa = PBXResourcesBuildPhase;
			buildActionMask = 2147483647;
			files = (
				63A90D417BBC2C693C6C5361 /* Assets.xcassets in Resources */,
				0A41CE9A43A44CE996264DA1 /* PrivacyInfo.xcprivacy in Resources */,
			);
			runOnlyForDeploymentPostprocessing = 0;
		};
/* End PBXResourcesBuildPhase section */

/* Begin PBXSourcesBuildPhase section */
		076594C42359E378AD3EC7BF /* Sources */ = {
			isa = PBXSourcesBuildPhase;
			buildActionMask = 2147483647;
			files = (
				5268EBFBEA28B87F3565C8F0 /* AppState.swift in Sources */,
				725587C72BEAD462F98EFE31 /* AudioService.swift in Sources */,
				4A892CDDE46D5A46360A896D /* ContentView.swift in Sources */,
				7C824CA662371B0E92CE7772 /* FloatingRecordingView.swift in Sources */,
				3E4804C699DC392A038E0C1E /* HotkeyService.swift in Sources */,
				3E4804C699DC392A038E0C1F /* HotkeyRecorderField.swift in Sources */,
				065CD473CF4419C474E83A85 /* KeychainService.swift in Sources */,
				0E6CAC4A1545EB4413AA493F /* OnboardingView.swift in Sources */,
				4EEB6190A1F561844F6A9337 /* SettingsView.swift in Sources */,
				4C24777A546F35B48879E982 /* TranscriptionService.swift in Sources */,
				B8994E5E5FA3B3B8220C38CB /* WaveformView.swift in Sources */,
				F71C795448F970245BBB71E5 /* WolfWhisperApp.swift in Sources */,
			);
			runOnlyForDeploymentPostprocessing = 0;
		};
/* End PBXSourcesBuildPhase section */

/* Begin XCBuildConfiguration section */
		70BD488355FF87CD7DC2CAC9 /* Release */ = {
			isa = XCBuildConfiguration;
			buildSettings = {
				ASSETCATALOG_COMPILER_APPICON_NAME = AppIcon;
				CODE_SIGN_ENTITLEMENTS = WolfWhisper/WolfWhisper.entitlements;
<<<<<<< HEAD
				CODE_SIGN_IDENTITY = "Apple Development";
				CODE_SIGN_STYLE = Automatic;
				COMBINE_HIDPI_IMAGES = YES;
				DEVELOPMENT_TEAM = ZT6QMA463J;
				ENABLE_HARDENED_RUNTIME = YES;
				GENERATE_INFOPLIST_FILE = NO;
				INFOPLIST_FILE = WolfWhisper/Info.plist;
				INFOPLIST_KEY_CFBundleDisplayName = "Wolf Whisper";
=======
				"CODE_SIGN_IDENTITY[sdk=macosx*]" = "Developer ID Application: Daniel Wolf (ZT6QMA463J)";
				CODE_SIGN_STYLE = Manual;
				COMBINE_HIDPI_IMAGES = YES;
				DEVELOPMENT_TEAM = ZT6QMA463J;
				ENABLE_HARDENED_RUNTIME = YES;
				OTHER_CODE_SIGN_FLAGS = "--timestamp --options runtime";
				ENABLE_HARDENED_RUNTIME = YES;
				GENERATE_INFOPLIST_FILE = NO;
				INFOPLIST_FILE = WolfWhisper/Info.plist;
				INFOPLIST_KEY_CFBundleDisplayName = WolkWhisper;
>>>>>>> 3e8c0b57
				LD_RUNPATH_SEARCH_PATHS = (
					"$(inherited)",
					"@executable_path/../Frameworks",
				);
				MACOSX_DEPLOYMENT_TARGET = 14.0;
				MARKETING_VERSION = 2.0;
				PRODUCT_BUNDLE_IDENTIFIER = com.wolfwhisper.app;
				SDKROOT = macosx;
				SWIFT_VERSION = 6.0;
			};
			name = Release;
		};
		805640E9897AF56BBCFB5E8E /* Debug */ = {
			isa = XCBuildConfiguration;
			buildSettings = {
				ALWAYS_SEARCH_USER_PATHS = NO;
				CLANG_ANALYZER_NONNULL = YES;
				CLANG_ANALYZER_NUMBER_OBJECT_CONVERSION = YES_AGGRESSIVE;
				CLANG_CXX_LANGUAGE_STANDARD = "gnu++14";
				CLANG_CXX_LIBRARY = "libc++";
				CLANG_ENABLE_MODULES = YES;
				CLANG_ENABLE_OBJC_ARC = YES;
				CLANG_ENABLE_OBJC_WEAK = YES;
				CLANG_WARN_BLOCK_CAPTURE_AUTORELEASING = YES;
				CLANG_WARN_BOOL_CONVERSION = YES;
				CLANG_WARN_COMMA = YES;
				CLANG_WARN_CONSTANT_CONVERSION = YES;
				CLANG_WARN_DEPRECATED_OBJC_IMPLEMENTATIONS = YES;
				CLANG_WARN_DIRECT_OBJC_ISA_USAGE = YES_ERROR;
				CLANG_WARN_DOCUMENTATION_COMMENTS = YES;
				CLANG_WARN_EMPTY_BODY = YES;
				CLANG_WARN_ENUM_CONVERSION = YES;
				CLANG_WARN_INFINITE_RECURSION = YES;
				CLANG_WARN_INT_CONVERSION = YES;
				CLANG_WARN_NON_LITERAL_NULL_CONVERSION = YES;
				CLANG_WARN_OBJC_IMPLICIT_RETAIN_SELF = YES;
				CLANG_WARN_OBJC_LITERAL_CONVERSION = YES;
				CLANG_WARN_OBJC_ROOT_CLASS = YES_ERROR;
				CLANG_WARN_QUOTED_INCLUDE_IN_FRAMEWORK_HEADER = YES;
				CLANG_WARN_RANGE_LOOP_ANALYSIS = YES;
				CLANG_WARN_STRICT_PROTOTYPES = YES;
				CLANG_WARN_SUSPICIOUS_MOVE = YES;
				CLANG_WARN_UNGUARDED_AVAILABILITY = YES_AGGRESSIVE;
				CLANG_WARN_UNREACHABLE_CODE = YES;
				CLANG_WARN__DUPLICATE_METHOD_MATCH = YES;
				COPY_PHASE_STRIP = NO;
				DEBUG_INFORMATION_FORMAT = dwarf;
				ENABLE_STRICT_OBJC_MSGSEND = YES;
				ENABLE_TESTABILITY = YES;
				GCC_C_LANGUAGE_STANDARD = gnu11;
				GCC_DYNAMIC_NO_PIC = NO;
				GCC_NO_COMMON_BLOCKS = YES;
				GCC_OPTIMIZATION_LEVEL = 0;
				GCC_PREPROCESSOR_DEFINITIONS = (
					"$(inherited)",
					"DEBUG=1",
				);
				GCC_WARN_64_TO_32_BIT_CONVERSION = YES;
				GCC_WARN_ABOUT_RETURN_TYPE = YES_ERROR;
				GCC_WARN_UNDECLARED_SELECTOR = YES;
				GCC_WARN_UNINITIALIZED_AUTOS = YES_AGGRESSIVE;
				GCC_WARN_UNUSED_FUNCTION = YES;
				GCC_WARN_UNUSED_VARIABLE = YES;
				MACOSX_DEPLOYMENT_TARGET = 14.0;
				MTL_ENABLE_DEBUG_INFO = INCLUDE_SOURCE;
				MTL_FAST_MATH = YES;
				ONLY_ACTIVE_ARCH = YES;
				PRODUCT_NAME = "$(TARGET_NAME)";
				SDKROOT = macosx;
				SWIFT_ACTIVE_COMPILATION_CONDITIONS = DEBUG;
				SWIFT_OPTIMIZATION_LEVEL = "-Onone";
				SWIFT_VERSION = 5.0;
			};
			name = Debug;
		};
		9CFE9EFFA3E63FE454A43F4E /* Release */ = {
			isa = XCBuildConfiguration;
			buildSettings = {
				ALWAYS_SEARCH_USER_PATHS = NO;
				CLANG_ANALYZER_NONNULL = YES;
				CLANG_ANALYZER_NUMBER_OBJECT_CONVERSION = YES_AGGRESSIVE;
				CLANG_CXX_LANGUAGE_STANDARD = "gnu++14";
				CLANG_CXX_LIBRARY = "libc++";
				CLANG_ENABLE_MODULES = YES;
				CLANG_ENABLE_OBJC_ARC = YES;
				CLANG_ENABLE_OBJC_WEAK = YES;
				CLANG_WARN_BLOCK_CAPTURE_AUTORELEASING = YES;
				CLANG_WARN_BOOL_CONVERSION = YES;
				CLANG_WARN_COMMA = YES;
				CLANG_WARN_CONSTANT_CONVERSION = YES;
				CLANG_WARN_DEPRECATED_OBJC_IMPLEMENTATIONS = YES;
				CLANG_WARN_DIRECT_OBJC_ISA_USAGE = YES_ERROR;
				CLANG_WARN_DOCUMENTATION_COMMENTS = YES;
				CLANG_WARN_EMPTY_BODY = YES;
				CLANG_WARN_ENUM_CONVERSION = YES;
				CLANG_WARN_INFINITE_RECURSION = YES;
				CLANG_WARN_INT_CONVERSION = YES;
				CLANG_WARN_NON_LITERAL_NULL_CONVERSION = YES;
				CLANG_WARN_OBJC_IMPLICIT_RETAIN_SELF = YES;
				CLANG_WARN_OBJC_LITERAL_CONVERSION = YES;
				CLANG_WARN_OBJC_ROOT_CLASS = YES_ERROR;
				CLANG_WARN_QUOTED_INCLUDE_IN_FRAMEWORK_HEADER = YES;
				CLANG_WARN_RANGE_LOOP_ANALYSIS = YES;
				CLANG_WARN_STRICT_PROTOTYPES = YES;
				CLANG_WARN_SUSPICIOUS_MOVE = YES;
				CLANG_WARN_UNGUARDED_AVAILABILITY = YES_AGGRESSIVE;
				CLANG_WARN_UNREACHABLE_CODE = YES;
				CLANG_WARN__DUPLICATE_METHOD_MATCH = YES;
				COPY_PHASE_STRIP = NO;
				DEBUG_INFORMATION_FORMAT = "dwarf-with-dsym";
				ENABLE_NS_ASSERTIONS = NO;
				ENABLE_STRICT_OBJC_MSGSEND = YES;
				GCC_C_LANGUAGE_STANDARD = gnu11;
				GCC_NO_COMMON_BLOCKS = YES;
				GCC_WARN_64_TO_32_BIT_CONVERSION = YES;
				GCC_WARN_ABOUT_RETURN_TYPE = YES_ERROR;
				GCC_WARN_UNDECLARED_SELECTOR = YES;
				GCC_WARN_UNINITIALIZED_AUTOS = YES_AGGRESSIVE;
				GCC_WARN_UNUSED_FUNCTION = YES;
				GCC_WARN_UNUSED_VARIABLE = YES;
				MACOSX_DEPLOYMENT_TARGET = 14.0;
				MTL_ENABLE_DEBUG_INFO = NO;
				MTL_FAST_MATH = YES;
				PRODUCT_NAME = "$(TARGET_NAME)";
				SDKROOT = macosx;
				SWIFT_COMPILATION_MODE = wholemodule;
				SWIFT_OPTIMIZATION_LEVEL = "-O";
				SWIFT_VERSION = 5.0;
			};
			name = Release;
		};
		9E0CF54DF29E1F832513F058 /* Debug */ = {
			isa = XCBuildConfiguration;
			buildSettings = {
				ASSETCATALOG_COMPILER_APPICON_NAME = AppIcon;
				CODE_SIGN_ENTITLEMENTS = WolfWhisper/WolfWhisper.entitlements;
<<<<<<< HEAD
				CODE_SIGN_IDENTITY = "Apple Development";
				CODE_SIGN_STYLE = Automatic;
				COMBINE_HIDPI_IMAGES = YES;
				DEVELOPMENT_TEAM = ZT6QMA463J;
				ENABLE_HARDENED_RUNTIME = YES;
				GENERATE_INFOPLIST_FILE = NO;
				INFOPLIST_FILE = WolfWhisper/Info.plist;
				INFOPLIST_KEY_CFBundleDisplayName = "Wolf Whisper";
=======
				"CODE_SIGN_IDENTITY[sdk=macosx*]" = "Developer ID Application: Daniel Wolf (ZT6QMA463J)";
				CODE_SIGN_STYLE = Manual;
				COMBINE_HIDPI_IMAGES = YES;
				"DEVELOPMENT_TEAM[sdk=macosx*]" = ZT6QMA463J;
				ENABLE_HARDENED_RUNTIME = YES;
				OTHER_CODE_SIGN_FLAGS = "--timestamp --options runtime";
				ENABLE_HARDENED_RUNTIME = YES;
				GENERATE_INFOPLIST_FILE = NO;
				INFOPLIST_FILE = WolfWhisper/Info.plist;
				INFOPLIST_KEY_CFBundleDisplayName = WolkWhisper;
>>>>>>> 3e8c0b57
				LD_RUNPATH_SEARCH_PATHS = (
					"$(inherited)",
					"@executable_path/../Frameworks",
				);
				MACOSX_DEPLOYMENT_TARGET = 14.0;
				MARKETING_VERSION = 2.0;
				PRODUCT_BUNDLE_IDENTIFIER = com.wolfwhisper.app;
				SDKROOT = macosx;
				SWIFT_VERSION = 6.0;
			};
			name = Debug;
		};
/* End XCBuildConfiguration section */

/* Begin XCConfigurationList section */
		C2C02DBB294DD2E0ADF109E2 /* Build configuration list for PBXProject "WolfWhisper" */ = {
			isa = XCConfigurationList;
			buildConfigurations = (
				805640E9897AF56BBCFB5E8E /* Debug */,
				9CFE9EFFA3E63FE454A43F4E /* Release */,
			);
			defaultConfigurationIsVisible = 0;
			defaultConfigurationName = Debug;
		};
		D470D90EFD80DE7D6EDEECEE /* Build configuration list for PBXNativeTarget "WolfWhisper" */ = {
			isa = XCConfigurationList;
			buildConfigurations = (
				9E0CF54DF29E1F832513F058 /* Debug */,
				70BD488355FF87CD7DC2CAC9 /* Release */,
			);
			defaultConfigurationIsVisible = 0;
			defaultConfigurationName = Debug;
		};
/* End XCConfigurationList section */
	};
	rootObject = FA52D495A285247D479A3A88 /* Project object */;
}<|MERGE_RESOLUTION|>--- conflicted
+++ resolved
@@ -40,11 +40,7 @@
 		D6986D970BD822E6BC786CE3 /* WolfWhisper.app */ = {isa = PBXFileReference; explicitFileType = wrapper.application; includeInIndex = 0; path = WolfWhisper.app; sourceTree = BUILT_PRODUCTS_DIR; };
 		D9800E2A361A7808509B7A68 /* AudioService.swift */ = {isa = PBXFileReference; lastKnownFileType = sourcecode.swift; path = AudioService.swift; sourceTree = "<group>"; };
 		EBCC1FF827BE7386A262504F /* SettingsView.swift */ = {isa = PBXFileReference; lastKnownFileType = sourcecode.swift; path = SettingsView.swift; sourceTree = "<group>"; };
-<<<<<<< HEAD
-		F1234567890ABCDEF1234567 /* WolfWhisper.entitlements */ = {isa = PBXFileReference; lastKnownFileType = text.plist.entitlements; path = WolfWhisper.entitlements; sourceTree = "<group>"; };
-=======
 		F1234567890123456789ABCD /* WolfWhisper.entitlements */ = {isa = PBXFileReference; lastKnownFileType = text.plist.entitlements; path = WolfWhisper.entitlements; sourceTree = "<group>"; };
->>>>>>> 3e8c0b57
 /* End PBXFileReference section */
 
 /* Begin PBXGroup section */
@@ -73,12 +69,8 @@
 				63A1D482C8A8A384BEB7ABE2 /* TranscriptionService.swift */,
 				D2284274775507B1AB47C60D /* WaveformView.swift */,
 				6DB9BF108FDD023B23817075 /* WolfWhisperApp.swift */,
-<<<<<<< HEAD
-				F1234567890ABCDEF1234567 /* WolfWhisper.entitlements */,
-=======
 				F1234567890123456789ABCD /* WolfWhisper.entitlements */,
 				6859253046A64529AB24BBA0 /* PrivacyInfo.xcprivacy */,
->>>>>>> 3e8c0b57
 			);
 			path = WolfWhisper;
 			sourceTree = "<group>";
@@ -181,16 +173,6 @@
 			buildSettings = {
 				ASSETCATALOG_COMPILER_APPICON_NAME = AppIcon;
 				CODE_SIGN_ENTITLEMENTS = WolfWhisper/WolfWhisper.entitlements;
-<<<<<<< HEAD
-				CODE_SIGN_IDENTITY = "Apple Development";
-				CODE_SIGN_STYLE = Automatic;
-				COMBINE_HIDPI_IMAGES = YES;
-				DEVELOPMENT_TEAM = ZT6QMA463J;
-				ENABLE_HARDENED_RUNTIME = YES;
-				GENERATE_INFOPLIST_FILE = NO;
-				INFOPLIST_FILE = WolfWhisper/Info.plist;
-				INFOPLIST_KEY_CFBundleDisplayName = "Wolf Whisper";
-=======
 				"CODE_SIGN_IDENTITY[sdk=macosx*]" = "Developer ID Application: Daniel Wolf (ZT6QMA463J)";
 				CODE_SIGN_STYLE = Manual;
 				COMBINE_HIDPI_IMAGES = YES;
@@ -201,13 +183,11 @@
 				GENERATE_INFOPLIST_FILE = NO;
 				INFOPLIST_FILE = WolfWhisper/Info.plist;
 				INFOPLIST_KEY_CFBundleDisplayName = WolkWhisper;
->>>>>>> 3e8c0b57
 				LD_RUNPATH_SEARCH_PATHS = (
 					"$(inherited)",
 					"@executable_path/../Frameworks",
 				);
 				MACOSX_DEPLOYMENT_TARGET = 14.0;
-				MARKETING_VERSION = 2.0;
 				PRODUCT_BUNDLE_IDENTIFIER = com.wolfwhisper.app;
 				SDKROOT = macosx;
 				SWIFT_VERSION = 6.0;
@@ -338,16 +318,6 @@
 			buildSettings = {
 				ASSETCATALOG_COMPILER_APPICON_NAME = AppIcon;
 				CODE_SIGN_ENTITLEMENTS = WolfWhisper/WolfWhisper.entitlements;
-<<<<<<< HEAD
-				CODE_SIGN_IDENTITY = "Apple Development";
-				CODE_SIGN_STYLE = Automatic;
-				COMBINE_HIDPI_IMAGES = YES;
-				DEVELOPMENT_TEAM = ZT6QMA463J;
-				ENABLE_HARDENED_RUNTIME = YES;
-				GENERATE_INFOPLIST_FILE = NO;
-				INFOPLIST_FILE = WolfWhisper/Info.plist;
-				INFOPLIST_KEY_CFBundleDisplayName = "Wolf Whisper";
-=======
 				"CODE_SIGN_IDENTITY[sdk=macosx*]" = "Developer ID Application: Daniel Wolf (ZT6QMA463J)";
 				CODE_SIGN_STYLE = Manual;
 				COMBINE_HIDPI_IMAGES = YES;
@@ -358,13 +328,11 @@
 				GENERATE_INFOPLIST_FILE = NO;
 				INFOPLIST_FILE = WolfWhisper/Info.plist;
 				INFOPLIST_KEY_CFBundleDisplayName = WolkWhisper;
->>>>>>> 3e8c0b57
 				LD_RUNPATH_SEARCH_PATHS = (
 					"$(inherited)",
 					"@executable_path/../Frameworks",
 				);
 				MACOSX_DEPLOYMENT_TARGET = 14.0;
-				MARKETING_VERSION = 2.0;
 				PRODUCT_BUNDLE_IDENTIFIER = com.wolfwhisper.app;
 				SDKROOT = macosx;
 				SWIFT_VERSION = 6.0;
