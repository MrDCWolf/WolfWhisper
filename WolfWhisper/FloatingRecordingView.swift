--- conflicted
+++ resolved
@@ -152,17 +152,6 @@
             
             // Content layout
             VStack(spacing: 20) {
-<<<<<<< HEAD
-                // Main visualizer and content
-                switch appState.currentState {
-                case .recording:
-                    RecordingStateView(audioLevels: appState.audioLevels, appState: appState)
-                        .transition(.opacity.combined(with: .scale(scale: 0.9)))
-                    
-                case .transcribing:
-                    TranscribingStateView(appState: appState)
-                        .transition(.opacity.combined(with: .scale(scale: 0.9)))
-=======
                 // Waveform at top with padding for max height
                 VStack(spacing: 0) {
                     Spacer(minLength: 10) // Top padding
@@ -197,7 +186,6 @@
                         .foregroundColor(.white)
                         .multilineTextAlignment(.center)
                         .transition(.opacity.combined(with: .scale))
->>>>>>> 3e8c0b57
                     
                     Text(subStatusText)
                         .font(.system(size: 12, weight: .medium, design: .rounded))
@@ -355,11 +343,7 @@
 // MARK: - Recording State View with Data Wave Visualizer
 struct RecordingStateView: View {
     let audioLevels: [Float]
-<<<<<<< HEAD
-    @ObservedObject var appState: AppStateModel
-=======
     @EnvironmentObject var appState: AppStateModel
->>>>>>> 3e8c0b57
     
     var body: some View {
         VStack(spacing: 16) {
@@ -375,12 +359,6 @@
                         .foregroundStyle(.primary)
                     AnimatedEllipsis()
                 }
-<<<<<<< HEAD
-                
-
-                
-=======
->>>>>>> 3e8c0b57
                 // Instructional text
                 Text("Press hotkey again to stop or use the button below")
                     .font(.system(size: 5.4))
@@ -744,28 +722,15 @@
 
 // MARK: - Transcribing State View
 struct TranscribingStateView: View {
-    @ObservedObject var appState: AppStateModel
-    
     var body: some View {
         VStack(spacing: 24) {
             // Beautiful rolling waveform for transcribing
             TranscribingWaveVisualizer()
             
             VStack(spacing: 8) {
-                // Show step-by-step progress
-                VStack(spacing: 4) {
-                    HStack(spacing: 8) {
-                        Image(systemName: "checkmark.circle.fill")
-                            .font(.system(size: 14, weight: .medium))
-                            .foregroundStyle(.green)
-                        Text("Transcribe")
-                            .font(.system(size: 14, weight: .medium))
-                            .foregroundStyle(.primary)
-                        Spacer()
-                    }
-                    
-
-                }
+                Text("Transcribing")
+                    .font(.title3.weight(.medium))
+                    .foregroundStyle(.primary)
                 
                 Text("Transcribing your audio...")
                     .font(.footnote)
