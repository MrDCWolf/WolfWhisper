import Foundation
import SwiftUI
import ApplicationServices
import AVFoundation
import AppKit
import UniformTypeIdentifiers
import Combine

// The various states the application can be in.
enum AppState {
    case idle
    case recording
    case transcribing
}

// Onboarding flow states
enum OnboardingState {
    case welcome
    case apiKeySetup
    case modelSelection
    case permissionsSetup
    case hotkeySetup
    case completed
}

// Available Whisper models
enum WhisperModel: String, CaseIterable {
    case whisper1 = "whisper-1"
    
    var displayName: String {
        switch self {
        case .whisper1:
            return "Whisper-1 (Recommended)"
        }
    }
    
    var description: String {
        switch self {
        case .whisper1:
            return "OpenAI's latest Whisper model with best accuracy and speed"
        }
    }
}

// Available Gemini models
enum GeminiModel: String, CaseIterable {
    case gemini25Flash = "gemini-2.5-flash"
    case gemini25FlashLite = "gemini-2.5-flash-lite-preview-06-17"
    
    var displayName: String {
        switch self {
        case .gemini25Flash:
            return "Gemini 2.5 Flash"
        case .gemini25FlashLite:
            return "Gemini 2.5 Flash Lite"
        }
    }
    
    var description: String {
        switch self {
        case .gemini25Flash:
            return "Google's latest Gemini 2.5 Flash model for fast, accurate transcription"
        case .gemini25FlashLite:
            return "Lightweight Gemini 2.5 Flash model optimized for speed"
        }
    }
}

// Available transcription providers
enum TranscriptionProvider: String, CaseIterable {
    case openAI = "openai"
    case gemini = "gemini"
    
    var displayName: String {
        switch self {
        case .openAI:
            return "OpenAI"
        case .gemini:
            return "Google Gemini"
        }
    }
    
    var description: String {
        switch self {
        case .openAI:
            return "OpenAI's Whisper models for speech-to-text transcription"
        case .gemini:
            return "Google's Gemini models with built-in transcription and cleanup"
        }
    }
}

// Settings model
@MainActor
class SettingsModel: ObservableObject {
    @Published var apiKey: String = ""
    @Published var selectedModel: WhisperModel = .whisper1
    @Published var hotkeyEnabled: Bool = true
    @Published var hotkeyModifiers: UInt = 0 // Raw modifier flags
    @Published var hotkeyKey: UInt16 = 0 // Raw key code
    @Published var hotkeyDisplay: String = "⌘⇧D" // Stored property for UI display
    @Published var showInMenuBar: Bool = false
    @Published var launchAtLogin: Bool = false
    
    // Provider and Gemini settings
    @Published var selectedProvider: TranscriptionProvider = .openAI
    @Published var geminiApiKey: String = ""
    @Published var selectedGeminiModel: GeminiModel = .gemini25Flash
    
    private var keychainService: KeychainService {
        return KeychainService.shared
    }
    
    init() {
        loadSettings()
    }
    
    func loadSettings() {
        // Load API key from keychain only if we're past onboarding
        if UserDefaults.standard.bool(forKey: "hasCompletedOnboarding") {
            loadApiKey()
        }
        
        // Load other settings from UserDefaults
        selectedModel = WhisperModel(rawValue: UserDefaults.standard.string(forKey: "selectedModel") ?? WhisperModel.whisper1.rawValue) ?? .whisper1
        hotkeyEnabled = UserDefaults.standard.bool(forKey: "hotkeyEnabled")
        
        // Load hotkey settings with proper defaults for ⌘⇧D
        let savedModifiers = UserDefaults.standard.object(forKey: "hotkeyModifiers") as? Int
        let savedKey = UserDefaults.standard.object(forKey: "hotkeyKey") as? Int
        
        if savedModifiers == nil || savedKey == nil {
            // Set default ⌘⇧D hotkey using Carbon modifier flags
            hotkeyModifiers = UInt(256 + 512) // cmdKey + shiftKey in Carbon
            hotkeyKey = 2 // D key
            hotkeyDisplay = "⌘⇧D"
            // Save the defaults immediately
            UserDefaults.standard.set(Int(hotkeyModifiers), forKey: "hotkeyModifiers")
            UserDefaults.standard.set(Int(hotkeyKey), forKey: "hotkeyKey")
            UserDefaults.standard.set(hotkeyDisplay, forKey: "hotkeyDisplay")
        } else {
            hotkeyModifiers = UInt(savedModifiers!)
            hotkeyKey = UInt16(savedKey!)
            hotkeyDisplay = UserDefaults.standard.string(forKey: "hotkeyDisplay") ?? "⌘⇧D"
        }
        
        showInMenuBar = UserDefaults.standard.bool(forKey: "showInMenuBar")
        launchAtLogin = UserDefaults.standard.bool(forKey: "launchAtLogin")
        
        // Load provider settings
        selectedProvider = TranscriptionProvider(rawValue: UserDefaults.standard.string(forKey: "selectedProvider") ?? TranscriptionProvider.openAI.rawValue) ?? .openAI
        selectedGeminiModel = GeminiModel(rawValue: UserDefaults.standard.string(forKey: "selectedGeminiModel") ?? GeminiModel.gemini25Flash.rawValue) ?? .gemini25Flash
        
        // Load Gemini API key from keychain
        if UserDefaults.standard.bool(forKey: "hasCompletedOnboarding") {
            loadGeminiApiKey()
        }
    }
    
    func saveSettings() {
        // Save API key to keychain only if it's not empty and we've completed onboarding
        if !apiKey.isEmpty && UserDefaults.standard.bool(forKey: "hasCompletedOnboarding") {
            _ = keychainService.saveApiKey(apiKey)
        }
        
        // Save other settings to UserDefaults
        UserDefaults.standard.set(selectedModel.rawValue, forKey: "selectedModel")
        UserDefaults.standard.set(hotkeyEnabled, forKey: "hotkeyEnabled")
        UserDefaults.standard.set(Int(hotkeyModifiers), forKey: "hotkeyModifiers")
        UserDefaults.standard.set(Int(hotkeyKey), forKey: "hotkeyKey")
        UserDefaults.standard.set(hotkeyDisplay, forKey: "hotkeyDisplay")
        UserDefaults.standard.set(showInMenuBar, forKey: "showInMenuBar")
        UserDefaults.standard.set(launchAtLogin, forKey: "launchAtLogin")
        
        // Save provider settings
        UserDefaults.standard.set(selectedProvider.rawValue, forKey: "selectedProvider")
        UserDefaults.standard.set(selectedGeminiModel.rawValue, forKey: "selectedGeminiModel")
        
        // Save Gemini API key to keychain if not empty and onboarding is complete
        if !geminiApiKey.isEmpty && UserDefaults.standard.bool(forKey: "hasCompletedOnboarding") {
            _ = keychainService.saveGeminiApiKey(geminiApiKey)
        }
    }
    
    var isConfigured: Bool {
        // Only consider configured if onboarding is complete AND appropriate API key exists
        guard UserDefaults.standard.bool(forKey: "hasCompletedOnboarding") else {
            return false
        }
        
        switch selectedProvider {
        case .openAI:
            return !apiKey.isEmpty
        case .gemini:
            return !geminiApiKey.isEmpty
        }
    }
    

    
    func loadApiKey() {
        apiKey = keychainService.loadApiKey() ?? ""
    }
    
    func loadGeminiApiKey() {
        geminiApiKey = keychainService.loadGeminiApiKey() ?? ""
    }
    
    func exportDebugLog() {
        let debugInfo = generateDebugInfo()
        
        let savePanel = NSSavePanel()
        savePanel.title = "Export Debug Log"
        savePanel.nameFieldStringValue = "wolfwhisper-debug-\(Date().timeIntervalSince1970).txt"
        savePanel.allowedContentTypes = [.plainText]
        
        savePanel.begin { response in
<<<<<<< HEAD
            Task { @MainActor in
                if response == .OK, let url = savePanel.url {
                    do {
                        try debugInfo.write(to: url, atomically: true, encoding: .utf8)
                    } catch {
                        print("Failed to export debug log: \(error)")
=======
            if response == .OK {
                Task { @MainActor in
                    if let url = savePanel.url {
                        do {
                            try debugInfo.write(to: url, atomically: true, encoding: .utf8)
                        } catch {
                            print("Failed to export debug log: \(error)")
                        }
>>>>>>> 3e8c0b57
                    }
                }
            }
        }
    }
    
    private func generateDebugInfo() -> String {
        var info = [String]()
        
        info.append("WolfWhisper Debug Log")
        info.append("Generated: \(Date())")
        info.append("Version: 1.1")
        info.append("")
        
        info.append("=== Settings ===")
        info.append("Selected Provider: \(selectedProvider.displayName)")
        info.append("Selected Model: \(selectedModel.rawValue)")
        info.append("Selected Gemini Model: \(selectedGeminiModel.rawValue)")
        info.append("Hotkey Enabled: \(hotkeyEnabled)")
        info.append("Hotkey Display: \(hotkeyDisplay)")
        info.append("Hotkey Modifiers: \(hotkeyModifiers)")
        info.append("Hotkey Key: \(hotkeyKey)")
        info.append("Show in Menu Bar: \(showInMenuBar)")
        info.append("Launch at Login: \(launchAtLogin)")

        info.append("")
        
        info.append("=== System ===")
        info.append("macOS Version: \(ProcessInfo.processInfo.operatingSystemVersionString)")
        info.append("Current Microphone: \(AudioService.shared.getCurrentMicrophoneName())")
        info.append("")
        
        info.append("=== Permissions ===")
        info.append("Microphone Permission: \(checkMicrophonePermission())")
        info.append("Accessibility Permission: \(checkAccessibilityPermission())")
        info.append("")
        
        info.append("=== UserDefaults ===")
        let defaults = UserDefaults.standard
        let keys = ["selectedProvider", "selectedModel", "selectedGeminiModel", "hotkeyEnabled", "hotkeyModifiers", "hotkeyKey", "hotkeyDisplay", "showInMenuBar", "launchAtLogin", "hasCompletedOnboarding"]
        for key in keys {
            info.append("\(key): \(defaults.object(forKey: key) ?? "nil")")
        }
        
        return info.joined(separator: "\n")
    }
    
    private func checkMicrophonePermission() -> String {
        switch AVCaptureDevice.authorizationStatus(for: .audio) {
        case .authorized: return "Granted"
        case .denied: return "Denied"
        case .restricted: return "Restricted"
        case .notDetermined: return "Not Determined"
        @unknown default: return "Unknown"
        }
    }
    
    private func checkAccessibilityPermission() -> String {
        return AXIsProcessTrusted() ? "Granted" : "Denied"
    }
    
    func resetAllSettings() {
        // Reset UserDefaults
        let defaults = UserDefaults.standard
        defaults.removeObject(forKey: "selectedProvider")
        defaults.removeObject(forKey: "selectedModel")
        defaults.removeObject(forKey: "selectedGeminiModel")
        defaults.removeObject(forKey: "hotkeyEnabled")
        defaults.removeObject(forKey: "hotkeyModifiers")
        defaults.removeObject(forKey: "hotkeyKey")
        defaults.removeObject(forKey: "hotkeyDisplay")
        defaults.removeObject(forKey: "showInMenuBar")
        defaults.removeObject(forKey: "launchAtLogin")
        defaults.removeObject(forKey: "hasCompletedOnboarding")
        
        // Clear keychain
        keychainService.deleteApiKey()
        keychainService.deleteGeminiApiKey()
        
        // Reload settings
        loadSettings()
    }
    
    func checkAllPermissions() {
        // Request microphone permission
        AVCaptureDevice.requestAccess(for: .audio) { granted in
            DispatchQueue.main.async {
                print("Microphone permission: \(granted ? "granted" : "denied")")
            }
        }
        
        // Check accessibility permission
        let hasAccessibility = AXIsProcessTrusted()
        if !hasAccessibility {
            // Open System Preferences to Security & Privacy
            let url = URL(string: "x-apple.systempreferences:com.apple.preference.security?Privacy_Accessibility")!
            NSWorkspace.shared.open(url)
        }
        
        print("Accessibility permission: \(hasAccessibility ? "granted" : "denied - opening System Preferences")")
    }
}

// An observable class to manage and publish the application's state.
@MainActor
class AppStateModel: ObservableObject {
    @Published var currentState: AppState = .idle
    @Published var statusText: String = "Ready to record"
    @Published var onboardingState: OnboardingState = .welcome
    @Published var isFirstLaunch: Bool = true
    @Published var showSettings: Bool = false
    @Published var transcribedText: String = ""
    @Published var audioLevels: [Float] = []
    @Published var wasTriggeredByHotkey: Bool = false
    @Published var wasRecordingStartedByHotkey: Bool = false
    @Published var needsSetup: Bool = false
    @Published var debugInfo: String = "Debug: No transcription yet"
    
    // Settings
    @Published var settings = SettingsModel()
    
    private var settingsObserver: AnyCancellable?
    
    init() {
        checkFirstLaunch()
        setupSettingsObserver()
    }
    
    private func setupSettingsObserver() {
        // Listen to changes in the settings model and re-publish them
        settingsObserver = settings.objectWillChange.sink { [weak self] _ in
            // This will trigger UI updates when any settings property changes
            self?.objectWillChange.send()
        }
    }
    
    private func checkFirstLaunch() {
        isFirstLaunch = !UserDefaults.standard.bool(forKey: "hasCompletedOnboarding")
        if isFirstLaunch {
            onboardingState = .welcome
        } else {
            onboardingState = .completed
        }
    }
    
    func completeOnboarding() {
        UserDefaults.standard.set(true, forKey: "hasCompletedOnboarding")
        isFirstLaunch = false
        onboardingState = .completed
    }
    
    func updateState(to newState: AppState, message: String? = nil) {
        currentState = newState
        
        if let message = message {
            statusText = message
        } else {
            switch newState {
            case .idle:
                statusText = "Ready to record"
            case .recording:
                statusText = "Recording... Click to stop"
            case .transcribing:
                statusText = "Transcribing audio..."
            }
        }
    }
    
    func updateAudioLevels(_ levels: [Float]) {
        audioLevels = levels
    }
    
    func setTranscribedText(_ text: String) {
        transcribedText = text
        debugInfo = "Debug: Set text to '\(text)' (length: \(text.count))"
    }
    
    func validateSetup() {
        // Check if we need to show onboarding or settings
        if isFirstLaunch {
            // Show onboarding for first launch
            needsSetup = false
            return
        }
        
        // Check all required settings and permissions
        var missingRequirements: [String] = []
        
        // 1. Check API Key
        if settings.apiKey.isEmpty {
            missingRequirements.append("OpenAI API Key")
        }
        
        // 2. Check microphone permissions
        if !hasMicrophonePermission() {
            missingRequirements.append("Microphone Access")
        }
        
<<<<<<< HEAD
        // 3. Check accessibility permissions (for hotkeys)
        if settings.hotkeyEnabled && !hasAccessibilityPermissions() {
            missingRequirements.append("Accessibility Access")
            // Proactively request accessibility permissions using HotkeyService
            DispatchQueue.main.asyncAfter(deadline: .now() + 1.0) {
                HotkeyService.shared.requestAccessibilityPermissions()
            }
        }
=======
        // 3. Accessibility permissions are handled on-demand in HotkeyService
        // No need to validate upfront - user will be prompted when they try to paste
>>>>>>> 3e8c0b57
        
        if !missingRequirements.isEmpty {
            needsSetup = true
            statusText = "Setup required: \(missingRequirements.joined(separator: ", "))"
            showSettings = true
        } else {
            needsSetup = false
        }
    }
    
    private func hasMicrophonePermission() -> Bool {
        // This is a simplified check - in reality you'd use AVAudioSession
        return true // For now, assume we have it
    }
    
    private func hasAccessibilityPermissions() -> Bool {
        // Check if the app has accessibility permissions
        let trusted = AXIsProcessTrusted()
        return trusted
    }
    
    func startRecording() async {
        // This will be called from menu bar or main window
        // DO NOT modify wasRecordingStartedByHotkey here - it should be set by the caller
        guard settings.isConfigured else {
            await MainActor.run {
                debugInfo = "Debug: Settings not configured"
                showSettings = true
            }
            return
        }
        await MainActor.run {
            updateState(to: .recording)
            debugInfo = "Debug: Starting recording..."
        }
        do {
            try await AudioService.shared.startRecording()
            await MainActor.run {
                debugInfo = "Debug: Recording started successfully"
            }
        } catch {
            await MainActor.run {
                debugInfo = "Debug: Recording failed: \(error)"
                updateState(to: .idle, message: "Recording failed: \(error.localizedDescription)")
            }
        }
    }
    
    func startRecordingFromMenuBar() async {
        // Explicitly mark as NOT started by hotkey
        await MainActor.run {
            wasRecordingStartedByHotkey = false
            wasTriggeredByHotkey = false
        }
        await startRecording()
    }
    
    func requestAccessibilityPermission() {
        // Open System Settings to Accessibility settings (macOS 13+)
        Task { @MainActor in
            if let url = URL(string: "x-apple.systempreferences:com.apple.preference.security?Privacy_Accessibility") {
                NSWorkspace.shared.open(url)
            }
        }
    }
} <|MERGE_RESOLUTION|>--- conflicted
+++ resolved
@@ -4,7 +4,6 @@
 import AVFoundation
 import AppKit
 import UniformTypeIdentifiers
-import Combine
 
 // The various states the application can be in.
 enum AppState {
@@ -38,54 +37,6 @@
         switch self {
         case .whisper1:
             return "OpenAI's latest Whisper model with best accuracy and speed"
-        }
-    }
-}
-
-// Available Gemini models
-enum GeminiModel: String, CaseIterable {
-    case gemini25Flash = "gemini-2.5-flash"
-    case gemini25FlashLite = "gemini-2.5-flash-lite-preview-06-17"
-    
-    var displayName: String {
-        switch self {
-        case .gemini25Flash:
-            return "Gemini 2.5 Flash"
-        case .gemini25FlashLite:
-            return "Gemini 2.5 Flash Lite"
-        }
-    }
-    
-    var description: String {
-        switch self {
-        case .gemini25Flash:
-            return "Google's latest Gemini 2.5 Flash model for fast, accurate transcription"
-        case .gemini25FlashLite:
-            return "Lightweight Gemini 2.5 Flash model optimized for speed"
-        }
-    }
-}
-
-// Available transcription providers
-enum TranscriptionProvider: String, CaseIterable {
-    case openAI = "openai"
-    case gemini = "gemini"
-    
-    var displayName: String {
-        switch self {
-        case .openAI:
-            return "OpenAI"
-        case .gemini:
-            return "Google Gemini"
-        }
-    }
-    
-    var description: String {
-        switch self {
-        case .openAI:
-            return "OpenAI's Whisper models for speech-to-text transcription"
-        case .gemini:
-            return "Google's Gemini models with built-in transcription and cleanup"
         }
     }
 }
@@ -101,11 +52,6 @@
     @Published var hotkeyDisplay: String = "⌘⇧D" // Stored property for UI display
     @Published var showInMenuBar: Bool = false
     @Published var launchAtLogin: Bool = false
-    
-    // Provider and Gemini settings
-    @Published var selectedProvider: TranscriptionProvider = .openAI
-    @Published var geminiApiKey: String = ""
-    @Published var selectedGeminiModel: GeminiModel = .gemini25Flash
     
     private var keychainService: KeychainService {
         return KeychainService.shared
@@ -146,15 +92,6 @@
         
         showInMenuBar = UserDefaults.standard.bool(forKey: "showInMenuBar")
         launchAtLogin = UserDefaults.standard.bool(forKey: "launchAtLogin")
-        
-        // Load provider settings
-        selectedProvider = TranscriptionProvider(rawValue: UserDefaults.standard.string(forKey: "selectedProvider") ?? TranscriptionProvider.openAI.rawValue) ?? .openAI
-        selectedGeminiModel = GeminiModel(rawValue: UserDefaults.standard.string(forKey: "selectedGeminiModel") ?? GeminiModel.gemini25Flash.rawValue) ?? .gemini25Flash
-        
-        // Load Gemini API key from keychain
-        if UserDefaults.standard.bool(forKey: "hasCompletedOnboarding") {
-            loadGeminiApiKey()
-        }
     }
     
     func saveSettings() {
@@ -171,39 +108,20 @@
         UserDefaults.standard.set(hotkeyDisplay, forKey: "hotkeyDisplay")
         UserDefaults.standard.set(showInMenuBar, forKey: "showInMenuBar")
         UserDefaults.standard.set(launchAtLogin, forKey: "launchAtLogin")
-        
-        // Save provider settings
-        UserDefaults.standard.set(selectedProvider.rawValue, forKey: "selectedProvider")
-        UserDefaults.standard.set(selectedGeminiModel.rawValue, forKey: "selectedGeminiModel")
-        
-        // Save Gemini API key to keychain if not empty and onboarding is complete
-        if !geminiApiKey.isEmpty && UserDefaults.standard.bool(forKey: "hasCompletedOnboarding") {
-            _ = keychainService.saveGeminiApiKey(geminiApiKey)
-        }
     }
     
     var isConfigured: Bool {
-        // Only consider configured if onboarding is complete AND appropriate API key exists
+        // Only consider configured if onboarding is complete AND API key exists
         guard UserDefaults.standard.bool(forKey: "hasCompletedOnboarding") else {
             return false
         }
-        
-        switch selectedProvider {
-        case .openAI:
-            return !apiKey.isEmpty
-        case .gemini:
-            return !geminiApiKey.isEmpty
-        }
+        return !apiKey.isEmpty
     }
     
 
     
     func loadApiKey() {
         apiKey = keychainService.loadApiKey() ?? ""
-    }
-    
-    func loadGeminiApiKey() {
-        geminiApiKey = keychainService.loadGeminiApiKey() ?? ""
     }
     
     func exportDebugLog() {
@@ -215,14 +133,6 @@
         savePanel.allowedContentTypes = [.plainText]
         
         savePanel.begin { response in
-<<<<<<< HEAD
-            Task { @MainActor in
-                if response == .OK, let url = savePanel.url {
-                    do {
-                        try debugInfo.write(to: url, atomically: true, encoding: .utf8)
-                    } catch {
-                        print("Failed to export debug log: \(error)")
-=======
             if response == .OK {
                 Task { @MainActor in
                     if let url = savePanel.url {
@@ -231,7 +141,6 @@
                         } catch {
                             print("Failed to export debug log: \(error)")
                         }
->>>>>>> 3e8c0b57
                     }
                 }
             }
@@ -247,16 +156,13 @@
         info.append("")
         
         info.append("=== Settings ===")
-        info.append("Selected Provider: \(selectedProvider.displayName)")
         info.append("Selected Model: \(selectedModel.rawValue)")
-        info.append("Selected Gemini Model: \(selectedGeminiModel.rawValue)")
         info.append("Hotkey Enabled: \(hotkeyEnabled)")
         info.append("Hotkey Display: \(hotkeyDisplay)")
         info.append("Hotkey Modifiers: \(hotkeyModifiers)")
         info.append("Hotkey Key: \(hotkeyKey)")
         info.append("Show in Menu Bar: \(showInMenuBar)")
         info.append("Launch at Login: \(launchAtLogin)")
-
         info.append("")
         
         info.append("=== System ===")
@@ -271,7 +177,7 @@
         
         info.append("=== UserDefaults ===")
         let defaults = UserDefaults.standard
-        let keys = ["selectedProvider", "selectedModel", "selectedGeminiModel", "hotkeyEnabled", "hotkeyModifiers", "hotkeyKey", "hotkeyDisplay", "showInMenuBar", "launchAtLogin", "hasCompletedOnboarding"]
+        let keys = ["selectedModel", "hotkeyEnabled", "hotkeyModifiers", "hotkeyKey", "hotkeyDisplay", "showInMenuBar", "launchAtLogin", "hasCompletedOnboarding"]
         for key in keys {
             info.append("\(key): \(defaults.object(forKey: key) ?? "nil")")
         }
@@ -296,9 +202,7 @@
     func resetAllSettings() {
         // Reset UserDefaults
         let defaults = UserDefaults.standard
-        defaults.removeObject(forKey: "selectedProvider")
         defaults.removeObject(forKey: "selectedModel")
-        defaults.removeObject(forKey: "selectedGeminiModel")
         defaults.removeObject(forKey: "hotkeyEnabled")
         defaults.removeObject(forKey: "hotkeyModifiers")
         defaults.removeObject(forKey: "hotkeyKey")
@@ -309,7 +213,6 @@
         
         // Clear keychain
         keychainService.deleteApiKey()
-        keychainService.deleteGeminiApiKey()
         
         // Reload settings
         loadSettings()
@@ -353,19 +256,8 @@
     // Settings
     @Published var settings = SettingsModel()
     
-    private var settingsObserver: AnyCancellable?
-    
     init() {
         checkFirstLaunch()
-        setupSettingsObserver()
-    }
-    
-    private func setupSettingsObserver() {
-        // Listen to changes in the settings model and re-publish them
-        settingsObserver = settings.objectWillChange.sink { [weak self] _ in
-            // This will trigger UI updates when any settings property changes
-            self?.objectWillChange.send()
-        }
     }
     
     private func checkFirstLaunch() {
@@ -430,19 +322,8 @@
             missingRequirements.append("Microphone Access")
         }
         
-<<<<<<< HEAD
-        // 3. Check accessibility permissions (for hotkeys)
-        if settings.hotkeyEnabled && !hasAccessibilityPermissions() {
-            missingRequirements.append("Accessibility Access")
-            // Proactively request accessibility permissions using HotkeyService
-            DispatchQueue.main.asyncAfter(deadline: .now() + 1.0) {
-                HotkeyService.shared.requestAccessibilityPermissions()
-            }
-        }
-=======
         // 3. Accessibility permissions are handled on-demand in HotkeyService
         // No need to validate upfront - user will be prompted when they try to paste
->>>>>>> 3e8c0b57
         
         if !missingRequirements.isEmpty {
             needsSetup = true
@@ -501,11 +382,8 @@
     }
     
     func requestAccessibilityPermission() {
-        // Open System Settings to Accessibility settings (macOS 13+)
-        Task { @MainActor in
-            if let url = URL(string: "x-apple.systempreferences:com.apple.preference.security?Privacy_Accessibility") {
-                NSWorkspace.shared.open(url)
-            }
-        }
+        // Open System Preferences to Accessibility settings
+        let url = URL(string: "x-apple.systempreferences:com.apple.preference.security?Privacy_Accessibility")!
+        NSWorkspace.shared.open(url)
     }
 } 