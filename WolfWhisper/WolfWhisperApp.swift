--- conflicted
+++ resolved
@@ -67,7 +67,7 @@
         .handlesExternalEvents(matching: Set(arrayLiteral: "settings"))
         
         // Menu Bar Extra - Fixed to avoid publishing loop by removing binding
-        MenuBarExtra("WolfWhisper", systemImage: "pawprint.circle.fill") {
+        MenuBarExtra("WolfWhisper", systemImage: "mic.circle.fill") {
             MenuBarView(appState: appState)
         }
         .menuBarExtraStyle(.window)
@@ -202,15 +202,9 @@
                 display: true
             )
         }) {
-<<<<<<< HEAD
-            // Close window after animation completes
-            Task { @MainActor in
-                window.close()
-=======
             Task { @MainActor in
                 // Use the cleanup method to ensure everything is properly cleared
                 self.cleanupFloatingWindow()
->>>>>>> 3e8c0b57
             }
         }
     }
@@ -265,27 +259,11 @@
     
     var body: some View {
         if appState.settings.showInMenuBar {
-<<<<<<< HEAD
-            VStack(alignment: .leading, spacing: 8) {
-                // Status
-                HStack {
-                    Image(systemName: "pawprint.circle.fill")
-                        .resizable()
-                        .frame(width: 16, height: 16)
-                    Text(appState.statusText)
-                        .font(.system(size: 13, weight: .medium))
-                }
-                .padding(.horizontal, 12)
-                .padding(.top, 8)
-                
-                Divider()
-=======
             ZStack {
                 // Glassmorphic background
                 RoundedRectangle(cornerRadius: 18, style: .continuous)
                     .fill(.ultraThinMaterial)
                     .shadow(color: .black.opacity(0.12), radius: 16, x: 0, y: 6)
->>>>>>> 3e8c0b57
                 
                 VStack(alignment: .leading, spacing: 0) {
                     // Status header
