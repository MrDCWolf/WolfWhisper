import SwiftUI
import AVFoundation
@preconcurrency import ApplicationServices

struct OnboardingView: View {
    @ObservedObject var appState: AppStateModel
    
    var body: some View {
        ZStack {
            // Background gradient
            LinearGradient(
                gradient: Gradient(colors: [Color.blue.opacity(0.1), Color.purple.opacity(0.1)]),
                startPoint: .topLeading,
                endPoint: .bottomTrailing
            )
            .ignoresSafeArea()
            
            VStack {
                switch appState.onboardingState {
                case .welcome:
                    WelcomeView(appState: appState)
                case .apiKeySetup:
                    APIKeySetupView(appState: appState)
                case .modelSelection:
                    ModelSelectionView(appState: appState)
                case .permissionsSetup:
                    PermissionsSetupView(appState: appState)
                case .hotkeySetup:
                    HotkeySetupView(appState: appState)
                case .completed:
                    EmptyView()
                }
            }
            .padding(28)
            .frame(maxWidth: 350, maxHeight: .infinity)
        }
    }
}

struct WelcomeView: View {
    @ObservedObject var appState: AppStateModel
    
    var body: some View {
        VStack(spacing: 30) {
            // App Icon/Logo
            Image(systemName: "waveform")
                .font(.system(size: 42))
                .foregroundColor(.blue)
            
            VStack(spacing: 16) {
                Text("Welcome to WolfWhisper")
                    .font(.system(size: 19.6, weight: .bold))
                
                Text("AI-Powered Voice Dictation")
                    .font(.system(size: 11.2, weight: .regular))
                    .foregroundColor(.secondary)
            }
            
            VStack(spacing: 12) {
                FeatureRow(icon: "mic.fill", title: "High-Quality Transcription", description: "Powered by OpenAI's Whisper AI")
                FeatureRow(icon: "keyboard", title: "Global Hotkey Support", description: "Dictate anywhere on your Mac")
                FeatureRow(icon: "doc.on.clipboard", title: "Smart Clipboard", description: "Automatic text insertion")
                FeatureRow(icon: "gear", title: "Customizable Settings", description: "Tailor the experience to your needs")
            }
            
            Spacer()
            
            Button(action: {
                appState.onboardingState = .apiKeySetup
            }) {
                Text("Get Started")
                    .font(.system(size: 9.8, weight: .semibold))
                    .foregroundColor(.white)
                    .frame(maxWidth: .infinity)
                    .frame(height: 50)
                    .background(Color.blue)
                    .cornerRadius(12)
            }
            .buttonStyle(PlainButtonStyle())
        }
        .frame(maxWidth: 500)
        .frame(maxHeight: .infinity)
    }
}

struct FeatureRow: View {
    let icon: String
    let title: String
    let description: String
    
    var body: some View {
        HStack(spacing: 16) {
            Image(systemName: icon)
                .font(.title2)
                .foregroundColor(.blue)
                .frame(width: 30)
            
            VStack(alignment: .leading, spacing: 4) {
                Text(title)
                    .font(.headline)
                Text(description)
                    .font(.subheadline)
                    .foregroundColor(.secondary)
            }
            
            Spacer()
        }
    }
}

struct APIKeySetupView: View {
    @ObservedObject var appState: AppStateModel
    @State private var apiKey: String = ""
    @State private var isValidating: Bool = false
    @State private var validationError: String?
    
    var body: some View {
        VStack(spacing: 30) {
            VStack(spacing: 16) {
                Image(systemName: "key.fill")
                    .font(.system(size: 42))
                    .foregroundColor(.blue)
                
                Text("OpenAI API Key")
                    .font(.system(size: 19.6, weight: .bold))
                
                Text("Enter your OpenAI API key to enable voice transcription")
                    .font(.system(size: 9.1, weight: .regular))
                    .foregroundColor(.secondary)
                    .multilineTextAlignment(.center)
            }
            
            VStack(spacing: 16) {
                SecureField("sk-...", text: $apiKey)
                    .textFieldStyle(RoundedBorderTextFieldStyle())
                    .font(.system(.body, design: .monospaced))
                
                if let error = validationError {
                    Text(error)
                        .foregroundColor(.red)
                        .font(.caption)
                }
                
                Link("Get your API key from OpenAI", destination: URL(string: "https://platform.openai.com/api-keys")!)
                    .font(.caption)
            }
            
            Spacer()
            
            VStack(spacing: 16) {
                HStack(spacing: 16) {
                    Button("Back") {
                        appState.onboardingState = .welcome
                    }
                    .buttonStyle(SecondaryButtonStyle())
                    
                    Button(action: validateAndContinue) {
                        if isValidating {
                            HStack {
                                ProgressView()
                                    .scaleEffect(0.8)
                                Text("Validating...")
                            }
                        } else {
                            Text("Continue")
                        }
                    }
                    .buttonStyle(PrimaryButtonStyle())
                    .disabled(apiKey.isEmpty || isValidating)
                }
                
                // Add some bottom padding to ensure buttons are visible
                Spacer().frame(height: 20)
            }
        }
        .frame(maxWidth: 500)
        .onAppear {
            apiKey = appState.settings.apiKey
        }
    }
    
    private func validateAndContinue() {
        isValidating = true
        validationError = nil
        
        // Basic validation
        guard apiKey.hasPrefix("sk-") && apiKey.count > 20 else {
            validationError = "Please enter a valid OpenAI API key"
            isValidating = false
            return
        }
        
        // Save the API key to settings but don't save to keychain until onboarding is complete
        appState.settings.apiKey = apiKey
        
        // For now, skip actual API validation and continue
        // In production, you might want to make a test API call
        DispatchQueue.main.asyncAfter(deadline: .now() + 1) {
            isValidating = false
            appState.onboardingState = .modelSelection
        }
    }
}

struct ModelSelectionView: View {
    @ObservedObject var appState: AppStateModel
    
    var body: some View {
        VStack(spacing: 30) {
            VStack(spacing: 16) {
<<<<<<< HEAD
                Image(systemName: "gear.badge.checkmark")
                    .font(.system(size: 60))
                    .foregroundColor(.blue)
                
                Text("Choose Model")
                    .font(.largeTitle)
                    .fontWeight(.bold)
=======
                Image(systemName: "brain.head.profile")
                    .font(.system(size: 42))
                    .foregroundColor(.blue)
                
                Text("Choose AI Model")
                    .font(.system(size: 19.6, weight: .bold))
>>>>>>> 3e8c0b57
                
                Text("Select the Whisper model for transcription")
                    .font(.system(size: 9.1, weight: .regular))
                    .foregroundColor(.secondary)
            }
            
            VStack(spacing: 12) {
                ForEach(WhisperModel.allCases, id: \.self) { model in
                    ModelCard(
                        model: model,
                        isSelected: appState.settings.selectedModel == model,
                        onSelect: {
                            appState.settings.selectedModel = model
                        }
                    )
                }
            }
            
            Spacer()
            
            HStack(spacing: 16) {
                Button("Back") {
                    appState.onboardingState = .apiKeySetup
                }
                .buttonStyle(SecondaryButtonStyle())
                
                Button("Continue") {
                    appState.settings.saveSettings()
                    appState.onboardingState = .permissionsSetup
                }
                .buttonStyle(PrimaryButtonStyle())
            }
        }
        .frame(maxWidth: 500)
    }
    

}

struct ModelCard: View {
    let model: WhisperModel
    let isSelected: Bool
    let onSelect: () -> Void
    
    var body: some View {
        Button(action: onSelect) {
            HStack(spacing: 16) {
                VStack(alignment: .leading, spacing: 4) {
                    Text(model.displayName)
                        .font(.headline)
                        .foregroundColor(.primary)
                    Text(model.description)
                        .font(.subheadline)
                        .foregroundColor(.secondary)
                }
                
                Spacer()
                
                if isSelected {
                    Image(systemName: "checkmark.circle.fill")
                        .foregroundColor(.blue)
                }
            }
            .padding()
            .background(isSelected ? Color.blue.opacity(0.1) : Color.gray.opacity(0.1))
            .cornerRadius(12)
            .overlay(
                RoundedRectangle(cornerRadius: 12)
                    .stroke(isSelected ? Color.blue : Color.clear, lineWidth: 2)
            )
        }
        .buttonStyle(PlainButtonStyle())
    }
}

struct PermissionsSetupView: View {
    @ObservedObject var appState: AppStateModel
    @State private var microphonePermission: AVAuthorizationStatus = .notDetermined
    @State private var accessibilityPermission: Bool = false
    
    var body: some View {
        VStack(spacing: 30) {
            VStack(spacing: 16) {
                Image(systemName: "lock.shield")
                    .font(.system(size: 42))
                    .foregroundColor(.blue)
                
                Text("Permissions Setup")
                    .font(.system(size: 19.6, weight: .bold))
                
                Text("WolfWhisper needs a few permissions to work properly")
                    .font(.system(size: 9.1, weight: .regular))
                    .foregroundColor(.secondary)
                    .multilineTextAlignment(.center)
            }
            
            VStack(spacing: 16) {
                PermissionRow(
                    icon: "mic.fill",
                    title: "Microphone Access",
                    description: "Required for voice recording",
                    status: microphonePermission == .authorized ? .granted : .pending,
                    action: requestMicrophonePermission
                )
                
                PermissionRow(
                    icon: "keyboard",
                    title: "Accessibility Access",
                    description: "Required for global hotkey and text insertion",
                    status: accessibilityPermission ? .granted : .pending,
                    action: requestAccessibilityPermission
                )
            }
            
            Spacer()
            
            HStack(spacing: 16) {
                Button("Back") {
                    appState.onboardingState = .modelSelection
                }
                .buttonStyle(SecondaryButtonStyle())
                
                Button("Continue") {
                    appState.onboardingState = .hotkeySetup
                }
                .buttonStyle(PrimaryButtonStyle())
                .disabled(microphonePermission != .authorized)
            }
        }
        .frame(maxWidth: 500)
        .onAppear {
            checkPermissions()
        }
    }
    
    private func checkPermissions() {
        microphonePermission = AVCaptureDevice.authorizationStatus(for: .audio)
        accessibilityPermission = AXIsProcessTrusted()
    }
    
    private func requestMicrophonePermission() {
        Task {
            let granted = await AVCaptureDevice.requestAccess(for: .audio)
            await MainActor.run {
                microphonePermission = granted ? .authorized : .denied
            }
        }
    }
    
    private func requestAccessibilityPermission() {
        print("🔧 DEBUG: requestAccessibilityPermission called")
        
        // First, check current status
        let initialStatus = AXIsProcessTrusted()
        print("🔧 DEBUG: Initial AXIsProcessTrusted status: \(initialStatus)")
        
        if initialStatus {
            print("🔧 DEBUG: Already has accessibility permissions")
            accessibilityPermission = true
            return
        }
        
        print("🔧 DEBUG: App bundle identifier: \(Bundle.main.bundleIdentifier ?? "unknown")")
        print("🔧 DEBUG: App executable path: \(Bundle.main.executablePath ?? "unknown")")
        print("🔧 DEBUG: App bundle path: \(Bundle.main.bundlePath)")
        
        // Create the options dictionary with prompt
        let promptKey = kAXTrustedCheckOptionPrompt.takeUnretainedValue() as String
        let options = [promptKey: true] as CFDictionary
        
        print("🔧 DEBUG: About to call AXIsProcessTrustedWithOptions with prompt=true")
        print("🔧 DEBUG: Prompt key: \(promptKey)")
        
        // This should trigger the system prompt and add the app to the list
        let isTrusted = AXIsProcessTrustedWithOptions(options)
        print("🔧 DEBUG: AXIsProcessTrustedWithOptions returned: \(isTrusted)")
        
        if isTrusted {
            print("🔧 DEBUG: Permissions granted immediately")
            accessibilityPermission = true
            return
        }
        
        print("🔧 DEBUG: Permissions not granted, should have triggered system prompt")
        
        // Check if the app is now in the TCC database (might not be trusted yet, but should be listed)
        DispatchQueue.main.asyncAfter(deadline: .now() + 1.0) {
            let statusAfterPrompt = AXIsProcessTrusted()
            print("🔧 DEBUG: Status after 1 second: \(statusAfterPrompt)")
            
            // Try to open System Settings
            if let url = URL(string: "x-apple.systempreferences:com.apple.preference.security?Privacy_Accessibility") {
                print("🔧 DEBUG: Opening System Settings...")
                NSWorkspace.shared.open(url)
            }
        }
        
        // Check permission status after a delay
        DispatchQueue.main.asyncAfter(deadline: .now() + 3.0) {
            let finalStatus = AXIsProcessTrusted()
            print("🔧 DEBUG: Final status after 3 seconds: \(finalStatus)")
            self.checkPermissions()
        }
    }
}

struct PermissionRow: View {
    enum PermissionStatus {
        case pending, granted, denied
    }
    
    let icon: String
    let title: String
    let description: String
    let status: PermissionStatus
    let action: () -> Void
    
    var body: some View {
        HStack(spacing: 16) {
            Image(systemName: icon)
                .font(.title2)
                .foregroundColor(.blue)
                .frame(width: 30)
            
            VStack(alignment: .leading, spacing: 4) {
                Text(title)
                    .font(.headline)
                Text(description)
                    .font(.subheadline)
                    .foregroundColor(.secondary)
            }
            
            Spacer()
            
            Button(action: action) {
                switch status {
                case .pending:
                    Text("Grant")
                        .foregroundColor(.blue)
                case .granted:
                    Image(systemName: "checkmark.circle.fill")
                        .foregroundColor(.green)
                case .denied:
                    Text("Retry")
                        .foregroundColor(.red)
                }
            }
            .buttonStyle(PlainButtonStyle())
        }
        .padding()
        .background(Color.gray.opacity(0.1))
        .cornerRadius(12)
    }
}

struct HotkeySetupView: View {
    @ObservedObject var appState: AppStateModel
    @State private var isRecordingHotkey = false
    @State private var recordedModifiers = ""
    @State private var recordedKey = ""
    
    var body: some View {
        VStack(spacing: 30) {
            VStack(spacing: 16) {
                Image(systemName: "command")
                    .font(.system(size: 42))
                    .foregroundColor(.blue)
                
                Text("Setup Hotkey")
                    .font(.system(size: 19.6, weight: .bold))
                
                Text("Choose a keyboard shortcut for global dictation")
                    .font(.system(size: 9.1, weight: .regular))
                    .foregroundColor(.secondary)
                    .multilineTextAlignment(.center)
            }
            
            VStack(spacing: 20) {
                HStack {
                    Text("Current Hotkey:")
                        .font(.headline)
                    Spacer()
                    Text(appState.settings.hotkeyDisplay)
                        .font(.title2)
                        .fontWeight(.bold)
                        .padding(.horizontal, 16)
                        .padding(.vertical, 8)
                        .background(Color.blue.opacity(0.1))
                        .cornerRadius(8)
                }
                
                VStack(spacing: 12) {
                    Button(action: {
                        if isRecordingHotkey {
                            stopRecording()
                        } else {
                            startRecording()
                        }
                    }) {
                        Text(isRecordingHotkey ? "Recording... Press ESC to cancel" : "Change Hotkey")
                            .foregroundColor(isRecordingHotkey ? .orange : .blue)
                            .padding()
                            .frame(maxWidth: .infinity)
                            .background(isRecordingHotkey ? Color.orange.opacity(0.1) : Color.blue.opacity(0.1))
                            .cornerRadius(8)
                    }
                    .buttonStyle(PlainButtonStyle())
                    
                    if isRecordingHotkey {
                        VStack(spacing: 8) {
                            Text("Try these combinations:")
                                .font(.caption)
                                .foregroundColor(.secondary)
                            
                            HStack(spacing: 12) {
                                ForEach(["⌘⇧D", "⌘⇧V", "⌘⇧T", "⌘⇧R"], id: \.self) { combo in
                                    Button(combo) {
                                        let parts = parseHotkeyCombo(combo)
                                        appState.settings.hotkeyModifiers = parts.modifiers
                                        appState.settings.hotkeyKey = parts.key
                                        appState.settings.hotkeyDisplay = combo
                                        stopRecording()
                                    }
                                    .font(.caption)
                                    .padding(.horizontal, 8)
                                    .padding(.vertical, 4)
                                    .background(Color.blue.opacity(0.1))
                                    .cornerRadius(4)
                                    .buttonStyle(PlainButtonStyle())
                                }
                            }
                        }
                    }
                }
                
                Toggle("Enable Global Hotkey", isOn: $appState.settings.hotkeyEnabled)
                    .font(.headline)
            }
            .padding()
            .background(Color.gray.opacity(0.1))
            .cornerRadius(12)
            
            Spacer()
            
            HStack(spacing: 16) {
                Button("Back") {
                    appState.onboardingState = .permissionsSetup
                }
                .buttonStyle(SecondaryButtonStyle())
                
                Button("Complete Setup") {
                    // Now save everything including to keychain
                    appState.settings.saveSettings()
                    appState.completeOnboarding()
                }
                .buttonStyle(PrimaryButtonStyle())
            }
        }
        .frame(maxWidth: 500)
    }
    
    private func startRecording() {
        isRecordingHotkey = true
        recordedModifiers = ""
        recordedKey = ""
    }
    
    private func stopRecording() {
        isRecordingHotkey = false
    }
    
    private func parseHotkeyCombo(_ combo: String) -> (modifiers: UInt, key: UInt16) {
        // Parse combinations like "⌘⇧D" into modifiers and key
        let keyChar = combo.last ?? "D"
        let modifierString = String(combo.dropLast())
        
        // Convert key character to key code
        let keyCode: UInt16
        switch keyChar.uppercased() {
        case "A": keyCode = 0x00
        case "B": keyCode = 0x0B
        case "C": keyCode = 0x08
        case "D": keyCode = 0x02
        case "E": keyCode = 0x0E
        case "F": keyCode = 0x03
        case "G": keyCode = 0x05
        case "H": keyCode = 0x04
        case "I": keyCode = 0x22
        case "J": keyCode = 0x26
        case "K": keyCode = 0x28
        case "L": keyCode = 0x25
        case "M": keyCode = 0x2E
        case "N": keyCode = 0x2D
        case "O": keyCode = 0x1F
        case "P": keyCode = 0x23
        case "Q": keyCode = 0x0C
        case "R": keyCode = 0x0F
        case "S": keyCode = 0x01
        case "T": keyCode = 0x11
        case "U": keyCode = 0x20
        case "V": keyCode = 0x09
        case "W": keyCode = 0x0D
        case "X": keyCode = 0x07
        case "Y": keyCode = 0x10
        case "Z": keyCode = 0x06
        default: keyCode = 0x02 // Default to 'D'
        }
        
        // Convert modifier symbols to flags
        var modifierFlags: UInt = 0
        if modifierString.contains("⌘") {
            modifierFlags |= NSEvent.ModifierFlags.command.rawValue
        }
        if modifierString.contains("⇧") {
            modifierFlags |= NSEvent.ModifierFlags.shift.rawValue
        }
        if modifierString.contains("⌥") {
            modifierFlags |= NSEvent.ModifierFlags.option.rawValue
        }
        if modifierString.contains("⌃") {
            modifierFlags |= NSEvent.ModifierFlags.control.rawValue
        }
        
        return (modifiers: modifierFlags, key: keyCode)
    }
}

// Custom button styles
struct PrimaryButtonStyle: ButtonStyle {
    func makeBody(configuration: Configuration) -> some View {
        configuration.label
            .font(.headline)
            .foregroundColor(.white)
            .frame(minWidth: 84, minHeight: 35)
            .background(Color.blue)
            .cornerRadius(12)
            .scaleEffect(configuration.isPressed ? 0.95 : 1.0)
    }
}

struct SecondaryButtonStyle: ButtonStyle {
    func makeBody(configuration: Configuration) -> some View {
        configuration.label
            .font(.headline)
            .foregroundColor(.blue)
            .frame(minWidth: 84, minHeight: 35)
            .background(Color.clear)
            .overlay(
                RoundedRectangle(cornerRadius: 12)
                    .stroke(Color.blue, lineWidth: 2)
            )
            .scaleEffect(configuration.isPressed ? 0.95 : 1.0)
    }
} <|MERGE_RESOLUTION|>--- conflicted
+++ resolved
@@ -208,22 +208,12 @@
     var body: some View {
         VStack(spacing: 30) {
             VStack(spacing: 16) {
-<<<<<<< HEAD
-                Image(systemName: "gear.badge.checkmark")
-                    .font(.system(size: 60))
-                    .foregroundColor(.blue)
-                
-                Text("Choose Model")
-                    .font(.largeTitle)
-                    .fontWeight(.bold)
-=======
                 Image(systemName: "brain.head.profile")
                     .font(.system(size: 42))
                     .foregroundColor(.blue)
                 
                 Text("Choose AI Model")
                     .font(.system(size: 19.6, weight: .bold))
->>>>>>> 3e8c0b57
                 
                 Text("Select the Whisper model for transcription")
                     .font(.system(size: 9.1, weight: .regular))
